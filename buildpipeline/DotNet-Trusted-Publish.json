--- conflicted
+++ resolved
@@ -111,8 +111,6 @@
       "enabled": true,
       "continueOnError": false,
       "alwaysRun": false,
-<<<<<<< HEAD
-=======
       "displayName": "Sync symbol packages",
       "timeoutInMinutes": 0,
       "refName": "Task6",
@@ -133,7 +131,6 @@
       "enabled": true,
       "continueOnError": false,
       "alwaysRun": false,
->>>>>>> cea438a8
       "displayName": "Index symbol packages",
       "timeoutInMinutes": 0,
       "refName": "Task8",
